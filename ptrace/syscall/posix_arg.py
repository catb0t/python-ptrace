--- conflicted
+++ resolved
@@ -1,5 +1,6 @@
 from ptrace.tools import readBits, formatBits
 from ptrace.signames import signalName
+from ptrace.ctypes_tools import uint2int
 
 # From /usr/include/bits/mman.h (Ubuntu Feisty, i386)
 MMAP_PROT_BITMASK = (
@@ -40,18 +41,13 @@
     (0o200000, "O_DIRECTORY"),
     (0o400000, "O_NOFOLLOW"),
     (0o1000000, "O_NOATIME"),
+    (0o2000000, "O_CLOEXEC"),
+    (0o10000000, "O_PATH"), # Linux 2.6.39
+    (0o20200000, "O_TMPFILE"), # Linux 3.11
 ]
-O_CLOEXEC = 0o02000000
 
 def formatOpenMode(argument):
     value = argument.value
-<<<<<<< HEAD
-    cloexec = bool(value & O_CLOEXEC)
-    value = value & ~O_CLOEXEC
-    text = formatBits(int(value), OPEN_MODE_BITMASK, "O_RDONLY", oct)
-    if cloexec:
-        text += '|O_CLOEXEC'
-=======
     flags = readBits(int(value), OPEN_MODE_BITMASK)
 
     # Add default access mode if neither of the others are present.
@@ -61,7 +57,6 @@
     text = "|".join(flags)
     if value:
         text = "%s (%s)" % (text, oct(argument.value))
->>>>>>> 37d6bac3
     return text
 
 CLONE_FLAGS_BITMASK = (
@@ -97,3 +92,14 @@
         return "<%s> (%s)" % (bits, str(flags))
     else:
         return str(flags)
+
+AT_FDCWD = -100
+
+def formatDirFd(argument):
+    value = argument.value
+
+    if argument.type != "int":
+        return str(value)
+
+    value = uint2int(value)
+    return "AT_FDCWD" if value == AT_FDCWD else str(value)
