#!/usr/bin/env python
import os
import re
import subprocess
import sys
import tempfile
import unittest
from ptrace import six

STRACE = os.path.normpath(os.path.join(os.path.dirname(__file__), '..', 'strace.py'))

class TestStrace(unittest.TestCase):
    def strace(self, *args):
        """ Strace the given command and return the strace output. """
        with tempfile.NamedTemporaryFile(mode='wb+') as temp:
            args = (sys.executable, STRACE, '-o', temp.name, '--') + args
            with open(os.devnull, "wb") as devnull:
                proc = subprocess.Popen(args,
                                        stdout=devnull,
                                        stderr=subprocess.STDOUT)
                exitcode = proc.wait()

            temp.seek(0)
            strace = temp.readlines()
            strace = b''.join(strace)
        self.assertIsNone(re.match(b'^Traceback', strace), strace)
        return strace

    def assert_syscall(self, code, regex):
        """
        Strace the given python code and match the strace output against the
        given regular expression.
        """
        stdout = self.strace(sys.executable, '-c', code)
        pattern = re.compile(regex, re.MULTILINE)
        self.assertTrue(pattern.search(stdout), stdout)
    
    def test_basic(self):
        stdout = self.strace(sys.executable, '-c', 'pass')
        for syscall in (b'exit', b'mmap', b'open'):
            pattern = re.compile(b'^' + syscall, re.MULTILINE)
            self.assertTrue(pattern.search(stdout), stdout)

    def test_getcwd(self):
        cwd = os.getcwd()
        stdout = self.strace(sys.executable, '-c', 'import os; os.getcwd()')
        pattern = re.compile(b'^getcwd\\((.*),', re.MULTILINE)
        match = pattern.search(stdout)
        self.assertTrue(match, stdout)
        expected = repr(cwd)
        if six.PY3:
            expected = os.fsencode(expected)
        self.assertEqual(match.group(1), expected)

    def test_open(self):
        if six.PY3:
            code = 'open(%a).close()' % __file__
        else:
            code = 'open(%r).close()' % __file__
<<<<<<< HEAD
        self.assert_syscall(code,
            br"^open\(.*test_strace\.pyc?', <?O_RDONLY(\|O_CLOEXEC)?")
=======
        stdout = self.strace(sys.executable, '-c', code)
        pattern = re.compile(br"^open\(.*test_strace\.pyc?', O_RDONLY(\|O_CLOEXEC)?", re.MULTILINE)
        self.assertTrue(pattern.search(stdout), stdout)
>>>>>>> 37d6bac3

    def test_chdir(self):
        self.assert_syscall(
            "import os; os.chdir('directory')",
            br"^chdir\('directory'\)")
    
    def test_rename(self):
        self.assert_syscall(
                "import os; os.rename('oldpath', 'newpath')",
                br"^rename\('oldpath', 'newpath'\)")

    def test_link(self):
        self.assert_syscall(
                "import os; os.link('oldpath', 'newpath')",
                br"^link\('oldpath', 'newpath'\)")

    def test_symlink(self):
        try:
            self.assert_syscall(
                "import os; os.symlink('target', 'linkpath')",
                br"^symlink\('target', 'linkpath'\)")
        finally:
            try:
                os.unlink('linkpath')
            except OSError:
                pass

    def test_socket(self):
        self.assert_syscall(
            "import socket; socket.socket(socket.AF_INET,socket.SOCK_STREAM).close()",
            br'^socket\(AF_INET, SOCK_STREAM(\|SOCK_CLOEXEC)?')

    def test_openat(self):
<<<<<<< HEAD
        self.assert_syscall(
            'import os; os.listdir(os.curdir)',
             br"^openat\(-100, '.', ")
=======
        code = 'import os; os.listdir(os.curdir)'
        stdout = self.strace(sys.executable, '-c', code)
        pattern = re.compile(br"^openat\(AT_FDCWD, '\.', O_RDONLY\|O_NONBLOCK\|O_DIRECTORY(\|O_CLOEXEC)?[^,]+, O_RDONLY\)", re.MULTILINE)
        self.assertTrue(pattern.search(stdout), stdout)
>>>>>>> 37d6bac3

if __name__ == "__main__":
    unittest.main()<|MERGE_RESOLUTION|>--- conflicted
+++ resolved
@@ -57,14 +57,8 @@
             code = 'open(%a).close()' % __file__
         else:
             code = 'open(%r).close()' % __file__
-<<<<<<< HEAD
         self.assert_syscall(code,
-            br"^open\(.*test_strace\.pyc?', <?O_RDONLY(\|O_CLOEXEC)?")
-=======
-        stdout = self.strace(sys.executable, '-c', code)
-        pattern = re.compile(br"^open\(.*test_strace\.pyc?', O_RDONLY(\|O_CLOEXEC)?", re.MULTILINE)
-        self.assertTrue(pattern.search(stdout), stdout)
->>>>>>> 37d6bac3
+            br"^open\(.*test_strace\.pyc?', O_RDONLY(\|O_CLOEXEC)?")
 
     def test_chdir(self):
         self.assert_syscall(
@@ -98,16 +92,9 @@
             br'^socket\(AF_INET, SOCK_STREAM(\|SOCK_CLOEXEC)?')
 
     def test_openat(self):
-<<<<<<< HEAD
         self.assert_syscall(
             'import os; os.listdir(os.curdir)',
-             br"^openat\(-100, '.', ")
-=======
-        code = 'import os; os.listdir(os.curdir)'
-        stdout = self.strace(sys.executable, '-c', code)
-        pattern = re.compile(br"^openat\(AT_FDCWD, '\.', O_RDONLY\|O_NONBLOCK\|O_DIRECTORY(\|O_CLOEXEC)?[^,]+, O_RDONLY\)", re.MULTILINE)
-        self.assertTrue(pattern.search(stdout), stdout)
->>>>>>> 37d6bac3
+            br"^openat\(AT_FDCWD, '\.', O_RDONLY\|O_NONBLOCK\|O_DIRECTORY(\|O_CLOEXEC)?[^,]+, O_RDONLY\)")
 
 if __name__ == "__main__":
     unittest.main()